(* Opening a library for generic programming (https://github.com/dboulytchev/GT).
   The library provides "@type ..." syntax extension and plugins like show, etc.
*)
module OrigList = List

open GT

(* Opening a library for combinator-based syntax analysis *)
open Ostap
open Combinators

module Subst =
  struct

    module H = Hashtbl.Make (struct type t = string let hash = Hashtbl.hash let equal = (=) end)

    let tab = (H.create 1024 : string H.t)

    let attach infix op = H.add tab infix op
    let subst  id       = match H.find_opt tab id with None -> id | Some op -> op

  end

let infix_name infix =
  let b = Buffer.create 64 in
  Buffer.add_string b "i__Infix_";
  Seq.iter (fun c -> Buffer.add_string b (string_of_int @@ Char.code c)) @@ String.to_seq infix;
  let s = Buffer.contents b in
  Subst.attach s ("infix " ^ infix);
  s

let sys_infix_name infix =
  let b = Buffer.create 64 in
  Buffer.add_string b "s__Infix_";
  Seq.iter (fun c -> Buffer.add_string b (string_of_int @@ Char.code c)) @@ String.to_seq infix;
  let s = Buffer.contents b in
  Subst.attach s ("infix " ^ infix);
  s

exception Semantic_error of string

module Loc =
  struct
    @type t = int * int with show, html, foldl

    module H = Hashtbl.Make (struct type t = string let hash = Hashtbl.hash let equal = (==) end)

    let tab = (H.create 1024 : t H.t)

    let attach s loc = H.add tab s loc
    let get          = H.find_opt tab
    let get_exn      = H.find tab

  end

let report_error ?(loc=None) str =
<<<<<<< HEAD
  raise (Semantic_error (str ^ match loc with None -> "" | Some (l, c) -> Printf.sprintf " at (%d, %d)" l c));;
  
@type k = Unmut | Mut | FVal with show, html
=======
  raise (Semantic_error (str ^ match loc with None -> "" | Some (l, c) -> Printf.sprintf " at (%d, %d)" l c))
>>>>>>> af0c21a0

(* Values *)
module Value =
  struct

    (* The type for name designation: global or local variable, argument, reference to closure, etc. *)
    @type designation =
    | Global of string
    | Local  of int
    | Arg    of int
    | Access of int
    | Fun    of string
    with show, html, foldl

    @type ('a, 'b) t =
    | Empty
    | Var     of designation
    | Elem    of ('a, 'b) t * int
    | Int     of int
    | String  of bytes
    | Array   of ('a, 'b) t array
    | Sexp    of string * ('a, 'b) t array
    | Closure of string list * 'a * 'b
    | FunRef  of string * string list * 'a * int
    | Builtin of string
    with show, html, foldl

    let is_int = function Int _ -> true | _ -> false
                                             
    let to_int = function
    | Int n -> n
    | x -> failwith (Printf.sprintf "int value expected (%s)\n" (show(t) (fun _ -> "<not supported>") (fun _ -> "<not supported>") x))

    let to_string = function
    | String s -> s
    | _ -> failwith "string value expected"

    let to_array = function
    | Array a -> a
    | _       -> failwith "array value expected"

    let sexp   s vs = Sexp (s, Array.of_list vs)
    let of_int    n = Int    n
    let of_string s = String s
    let of_array  a = Array  a

    let tag_of = function
    | Sexp (t, _) -> t
    | _ -> failwith "symbolic expression expected"

    let update_string s i x = Bytes.set s i x; s
    let update_array  a i x = a.(i) <- x; a

    let update_elem x i v =
      match x with
      | Sexp (_, a) | Array a -> ignore (update_array a i v)
      | String a -> ignore (update_string a i (Char.chr @@ to_int v))

    let string_val v =
      let buf      = Buffer.create 128 in
      let append s = Buffer.add_string buf s in
      let rec inner = function
      | Int    n    -> append (string_of_int n)
      | String s    -> append "\""; append @@ Bytes.to_string s; append "\""
      | Array  a    -> let n = Array.length a in
                       append "["; Array.iteri (fun i a -> (if i > 0 then append ", "); inner a) a; append "]"
      | Sexp (t, a) -> let n = Array.length a in
                       if t = "cons"
                       then (
                         append "{";
                         let rec inner_list = function
                         | [||]                    -> ()
                         | [|x; Int 0|]            -> inner x
                         | [|x; Sexp ("cons", a)|] -> inner x; append ", "; inner_list a
                         in inner_list a;
                         append "}"
                       )
                       else (
                         append t;
                         (if n > 0 then (append " ("; Array.iteri (fun i a -> (if i > 0 then append ", "); inner a) a;
                                         append ")"))
                       )
      in
      inner v;
      Bytes.of_string @@ Buffer.contents buf

  end

(* Builtins *)
module Builtin =
  struct

    let list        = ["read"; "write"; ".elem"; ".length"; ".array"; ".stringval"]
    let bindings () = List.map (fun name -> name, Value.Builtin name) list
<<<<<<< HEAD
    let names       = List.map (fun name -> name, FVal) list
                 
=======
    let names       = List.map (fun name -> name, false) list

>>>>>>> af0c21a0
    let eval (st, i, o, vs) args = function
    | "read"     -> (match i with z::i' -> (st, i', o, (Value.of_int z)::vs) | _ -> failwith "Unexpected end of input")
    | "write"    -> (st, i, o @ [Value.to_int @@ List.hd args], Value.Empty :: vs)
    | ".elem"    -> let [b; j] = args in
                    (st, i, o, let i = Value.to_int j in
                               (match b with
                                | Value.String   s  -> Value.of_int @@ Char.code (Bytes.get s i)
                                | Value.Array    a  -> a.(i)
                                | Value.Sexp (_, a) -> a.(i)
                               ) :: vs
                    )
    | ".length"     -> (st, i, o, (Value.of_int (match List.hd args with Value.Sexp (_, a) | Value.Array a -> Array.length a | Value.String s -> Bytes.length s))::vs)
    | ".array"      -> (st, i, o, (Value.of_array @@ Array.of_list args)::vs)
    | ".stringval"  -> let [a] = args in (st, i, o, (Value.of_string @@ Value.string_val a)::vs)

  end

(* States *)
module State =
  struct
                                 
    (* State: global state, local state, scope variables *)
    @type 'a t =
    | I
<<<<<<< HEAD
    | G of (string * k) list * (string, 'a) arrow
    | L of (string * k) list * (string, 'a) arrow * 'a t
    with show, html
=======
    | G of (string * bool) list * (string, 'a) arrow
    | L of (string * bool) list * (string, 'a) arrow * 'a t
    with show, html, foldl
>>>>>>> af0c21a0

    (* Get the depth level of a state *)
    let rec level = function
    | I            -> 0
    | G _          -> 1
    | L (_, _, st) -> 1 + level st

    (* Prune state to a certain level *)
    let prune st n =
      let rec inner n st =
        match st with
        | I              -> st, 0
        | G (xs, s)      -> st, 1
        | L (xs, s, st') ->
           let st'', l = inner n st' in
           (if l >= n then st'' else st), l+1
      in
      fst @@ inner n st

    (* Undefined state *)
    let undefined x =
      report_error ~loc:(Loc.get x) (Printf.sprintf "undefined name \"%s\"" (Subst.subst x))

    (* Create a state from bindings list *)
    let from_list l = fun x -> try List.assoc x l with Not_found -> report_error ~loc:(Loc.get x) (Printf.sprintf "undefined name \"%s\"" (Subst.subst x))

    (* Bind a variable to a value in a state *)
    let bind x v s = fun y -> if x = y then v else s y

    (* empty state *)
    let empty = I

    (* Scope operation: checks if a name is in a scope *)
    let in_scope x s = List.exists (fun (y, _) -> y = x) s

    (* Scope operation: checks if a name designates variable *)
<<<<<<< HEAD
    let is_var x s = try Mut = List.assoc x s with Not_found -> false
                    
=======
    let is_var x s = try List.assoc x s with Not_found -> false

>>>>>>> af0c21a0
    (* Update: non-destructively "modifies" the state s by binding the variable x
       to value v and returns the new state w.r.t. a scope
    *)
    let update x v s =
      let rec inner = function
      | I -> report_error "uninitialized state"
      | G (scope, s) ->
         if is_var x scope
         then G (scope, bind x v s)
         else report_error ~loc:(Loc.get x) (Printf.sprintf "name \"%s\" is undefined or does not designate a variable" (Subst.subst x))
      | L (scope, s, enclosing) ->
         if in_scope x scope
         then if is_var x scope
              then L (scope, bind x v s, enclosing)
              else report_error ~loc:(Loc.get x) (Printf.sprintf "name \"%s\" does not designate a variable" (Subst.subst x))
         else L (scope, s, inner enclosing)
      in
      inner s

    (* Evals a variable in a state w.r.t. a scope *)
    let rec eval s x =
      match s with
      | I                       -> report_error "uninitialized state"
      | G (_, s)                -> s x
      | L (scope, s, enclosing) -> if in_scope x scope then s x else eval enclosing x

    (* Drops a scope *)
    let leave st st' =
      let rec get = function
      | I           -> report_error "uninitialized state"
      | G _ as st   -> st
      | L (_, _, e) -> get e
      in
      let g = get st in
      let rec recurse = function
      | I               -> g
      | L (scope, s, e) -> L (scope, s, recurse e)
      | G _             -> g
      in
      recurse st'

    (* Creates a new scope, based on a given state *)
    let rec enter st xs =
      match st with
      | I           -> report_error "uninitialized state"
      | G _         -> L (xs, undefined, st)
      | L (_, _, e) -> enter e xs

    (* Push a new local scope *)
    let push st s xs =
      match st with
      | I -> G (xs @ Builtin.names, List.fold_left (fun s (name, value) -> bind name value s) s (Builtin.bindings ()))
      | _ -> L (xs, s, st)

    (* Drop a local scope *)
    let drop = function L (_, _, e) -> e | G _ -> I

    (* Observe a variable in a state and print it to stderr *)
    let observe st x =
      Printf.eprintf "%s=%s\n%!" x (try show (Value.t) (fun _ -> "<expr>") (fun _ -> "<state>") @@ eval st x with _ -> "undefined")

  end

(* Patterns *)
module Pattern =
  struct

    (* The type for patterns *)
    @type t =
    (* wildcard "-"     *) | Wildcard
    (* S-expression     *) | Sexp   of string * t list
    (* array            *) | Array  of t list
    (* identifier       *) | Named  of string * t
    (* ground integer   *) | Const  of int
    (* ground string    *) | String of string
    (* boxed value      *) | Boxed
    (* unboxed value    *) | UnBoxed
    (* any string value *) | StringTag
    (* any sexp value   *) | SexpTag
    (* any array value  *) | ArrayTag
    (* any closure      *) | ClosureTag
    with show, foldl, html, fmt

    (* Pattern parser *)
    ostap (
      parse:
        !(Ostap.Util.expr
           (fun x -> x)
	   (Array.map (fun (a, s) ->
              a,
              List.map (fun s -> ostap(- $(s)), (fun x y -> Sexp ("cons", [x; y]))) s)
          [|`Righta, [":"]|]
	 )
	 primary);
      primary:
        %"_"                                         {Wildcard}
      | t:UIDENT ps:(-"(" !(Util.list)[parse] -")")? {Sexp (t, match ps with None -> [] | Some ps -> ps)}
      | "[" ps:(!(Util.list0)[parse]) "]"            {Array ps}
      | "{" ps:(!(Util.list0)[parse]) "}"            {match ps with
                                                      | [] -> Const 0
                                                      | _  -> List.fold_right (fun x acc -> Sexp ("cons", [x; acc])) ps (Const 0)
                                                     }
      | l:$ x:LIDENT y:(-"@" parse)?                 {Loc.attach x l#coord; match y with None -> Named (x, Wildcard) | Some y -> Named (x, y)}
      | s:("-")? c:DECIMAL                           {Const (match s with None -> c | _ -> ~-c)}
      | s:STRING                                     {String s}
      | c:CHAR                                       {Const  (Char.code c)}
      | %"true"                                      {Const 1}
      | %"false"                                     {Const 0}
      | "#" %"boxed"                                 {Boxed}
      | "#" %"unboxed"                               {UnBoxed}
      | "#" %"string"                                {StringTag}
      | "#" %"sexp"                                  {SexpTag}
      | "#" %"array"                                 {ArrayTag}
      | "#" %"fun"                                   {ClosureTag}
      | -"(" parse -")"
    )

    let vars p = transform(t) (fun f -> object inherit [string list, _] @t[foldl] f method c_Named s _ name p = name :: f s p end) [] p

  end

(* Simple expressions: syntax and semantics *)
module Expr =
  struct
    (* The type of configuration: a state, an input stream, an output stream,
       and a stack of values
    *)
    @type 'a value  = ('a, 'a value State.t array) Value.t with show, html, foldl
    @type 'a config = 'a value State.t * int list * int list * 'a value list with show, html, foldl
    (* Reff : parsed expression should return value Reff (look for ":=");
       Val : -//- returns simple value;
       Void : parsed expression should not return any value;  *)

    @type atr = Reff | Void | Val | Weak with show, html, foldl

    @type qualifier = [ `Local | `Public | `Extern | `PublicExtern ]
        with show, html, foldl

    (* The type for expressions. Note, in regular OCaml there is no "@type..."
       notation, it came from GT.
    *)
    @type t =
    (* integer constant           *) | Const     of int
    (* array                      *) | Array     of t list
    (* string                     *) | String    of string
    (* S-expressions              *) | Sexp      of string * t list
    (* variable                   *) | Var       of string
    (* reference (aka "lvalue")   *) | Ref       of string
    (* binary operator            *) | Binop     of string * t * t
    (* element extraction         *) | Elem      of t * t
    (* reference to an element    *) | ElemRef   of t * t
    (* length                     *) | Length    of t
    (* string conversion          *) | StringVal of t
    (* function call              *) | Call      of t * t list
    (* assignment                 *) | Assign    of t * t
    (* composition                *) | Seq       of t * t
    (* empty statement            *) | Skip
    (* conditional                *) | If        of t * t * t
    (* loop with a pre-condition  *) | While     of t * t
    (* loop with a post-condition *) | Repeat    of t * t
    (* pattern-matching           *) | Case      of t * (Pattern.t * t) list * Loc.t * atr
    (* return statement           *) | Return    of t option
    (* ignore a value             *) | Ignore    of t
    (* unit value                 *) | Unit
    (* entering the scope         *) | Scope     of (string * decl) list * t
    (* lambda expression          *) | Lambda    of string list * t
    (* leave a scope              *) | Leave
    (* intrinsic (for evaluation) *) | Intrinsic of (t config, t config) arrow
    (* control (for control flow) *) | Control   of (t config, t * t config) arrow
    and decl = qualifier * [`Fun of string list * t | `Variable of t option]
    with show, html, foldl

    let notRef = function Reff -> false | _ -> true
    let isVoid = function Void | Weak -> true  | _ -> false

    (* Available binary operators:
        !!                   --- disjunction
        &&                   --- conjunction
        ==, !=, <=, <, >=, > --- comparisons
        +, -                 --- addition, subtraction
        *, /, %              --- multiplication, division, reminder
    *)

    (* Update state *)
    let update st x v =
      match x with
      | Value.Var (Value.Global x) -> State.update x v st
      | Value.Elem (x, i) -> Value.update_elem x i v; st
      | _                 -> report_error (Printf.sprintf "invalid value \"%s\" in update" @@ show(Value.t) (fun _ -> "<expr>") (fun _ -> "<state>") x)

    (* Expression evaluator

          val eval : env -> config -> k -> t -> config


       Takes an environment, a configuration and an expresion, and returns another configuration. The
       environment supplies the following method

           method definition : env -> string -> int list -> config -> config

       which takes an environment (of the same type), a name of the function, a list of actual parameters and a configuration,
       an returns a pair: the return value for the call and the resulting configuration
    *)
    let to_func op =
      let bti   = function true -> 1 | _ -> 0 in
      let itb b = b <> 0 in
      let (|>) f g   = fun x y -> f (g x y) in
      match op with
      | "+"  -> (+)
      | "-"  -> (-)
      | "*"  -> ( * )
      | "/"  -> (/)
      | "%"  -> (mod)
      | "<"  -> bti |> (< )
      | "<=" -> bti |> (<=)
      | ">"  -> bti |> (> )
      | ">=" -> bti |> (>=)
      | "==" -> bti |> (= )
      | "!=" -> bti |> (<>)
      | "&&" -> fun x y -> bti (itb x && itb y)
      | "!!" -> fun x y -> bti (itb x || itb y)
      | _    -> failwith (Printf.sprintf "Unknown binary operator %s" op)

    let seq x = function Skip -> x | y -> Seq (x, y)

    let schedule_list h::tl =
      List.fold_left seq h tl

    let rec take = function
    | 0 -> fun rest  -> [], rest
    | n -> fun h::tl -> let tl', rest = take (n-1) tl in h :: tl', rest

    let rec eval ((st, i, o, vs) as conf) k expr =
      let print_values vs =
        Printf.eprintf "Values:\n%!";
        List.iter (fun v -> Printf.eprintf "%s\n%!" @@ show(Value.t) (fun _ -> "<expr>") (fun _ -> "<state>") v) vs;
        Printf.eprintf "End Values\n%!"
      in
      match expr with
      | Lambda (args, body) ->
         eval (st, i, o, Value.Closure (args, body, [|st|]) :: vs) Skip k
      | Scope (defs, body) ->
         let vars, body, bnds =
           List.fold_left
             (fun (vs, bd, bnd) -> function
              | (name, (_, `Variable value)) -> (name, Mut) :: vs, (match value with None -> bd | Some v -> Seq (Ignore (Assign (Ref name, v)), bd)), bnd
              | (name, (_, `Fun (args, b)))  -> (name, FVal) :: vs, bd, (name, Value.FunRef (name, args, b, 1 + State.level st)) :: bnd
             )
             ([], body, [])
             (List.rev @@
              List.map (function
                        | (name, (`Extern, _)) -> report_error (Printf.sprintf "external names (\"%s\") not supported in evaluation" (Subst.subst name))
                        | x -> x
                       )
              defs)
         in
         eval (State.push st (State.from_list bnds) vars, i, o, vs) k (Seq (body, Leave))
      | Unit ->
         eval (st, i, o, Value.Empty :: vs) Skip k
      | Ignore s ->
         eval conf k (schedule_list [s; Intrinsic (fun (st, i, o, vs) -> (st, i, o, List.tl vs))])
      | Control f ->
         let s, conf' = f conf in
         eval conf' k s
      | Intrinsic f ->
         eval (f conf) Skip k
      | Const n ->
         eval (st, i, o, (Value.of_int n) :: vs) Skip k
      | String s ->
         eval (st, i, o, (Value.of_string @@ Bytes.of_string s) :: vs) Skip k
      | StringVal s ->
         eval conf k (schedule_list [s; Intrinsic (fun (st, i, o, s::vs) -> (st, i, o, (Value.of_string @@ Value.string_val s)::vs))])
      | Var x ->
         let v =
           match State.eval st x with
           | Value.FunRef (_, args, body, level) ->
              Value.Closure (args, body, [|State.prune st level|])
           | v -> v
         in
         eval (st, i, o, v :: vs) Skip k
      | Ref x ->
         eval (st, i, o, (Value.Var (Value.Global x)) :: vs) Skip k (* only Value.Global is supported in interpretation *)
      | Array xs ->
         eval conf k (schedule_list (xs @ [Intrinsic (fun (st, i, o, vs) -> let es, vs' = take (List.length xs) vs in Builtin.eval (st, i, o, vs') (List.rev es) ".array")]))
      | Sexp (t, xs) ->
         eval conf k (schedule_list (xs @ [Intrinsic (fun (st, i, o, vs) -> let es, vs' = take (List.length xs) vs in (st, i, o, Value.Sexp (t, Array.of_list (List.rev es)) :: vs'))]))
      | Binop (op, x, y) ->
         eval conf k (schedule_list [x; y; Intrinsic (fun (st, i, o, y::x::vs) -> (st, i, o, (Value.of_int @@ to_func op (Value.to_int x) (Value.to_int y)) :: vs))])
      | Elem (b, i) ->
         eval conf k (schedule_list [b; i; Intrinsic (fun (st, i, o, j::b::vs) -> Builtin.eval (st, i, o, vs) [b; j] ".elem")])
      | ElemRef (b, i) ->
         eval conf k (schedule_list [b; i; Intrinsic (fun (st, i, o, j::b::vs) -> (st, i, o, (Value.Elem (b, Value.to_int j))::vs))])
      | Length e ->
         eval conf k (schedule_list [e; Intrinsic (fun (st, i, o, v::vs) -> Builtin.eval (st, i, o, vs) [v] ".length")])
      | Call (f, args) ->
         eval conf k (schedule_list (f :: args @ [Intrinsic (fun (st, i, o, vs) ->
            let es, vs' = take (List.length args + 1) vs in
            let f :: es = List.rev es in
            (match f with
             | Value.Builtin name ->
                Builtin.eval (st, i, o, vs') es name
             | Value.Closure (args, body, closure) ->
                let st' = State.push (State.leave st closure.(0)) (State.from_list @@ List.combine args es) (List.map (fun x -> x, Mut) args) in
                let st'', i', o', vs'' = eval (st', i, o, []) Skip body in
                closure.(0) <- st'';
                (State.leave st'' st, i', o', match vs'' with [v] -> v::vs' | _ -> Value.Empty :: vs')
             | _ -> report_error (Printf.sprintf "callee did not evaluate to a function: \"%s\"" (show(Value.t) (fun _ -> "<expr>") (fun _ -> "<state>") f))
            ))]))

      | Leave  -> eval (State.drop st, i, o, vs) Skip k
      | Assign (x, e)  ->
         eval conf k (schedule_list [x; e; Intrinsic (fun (st, i, o, v::x::vs) -> (update st x v, i, o, v::vs))])
      | Seq (s1, s2) ->
         eval conf (seq s2 k) s1
      | Skip ->
         (match k with Skip -> conf | _ -> eval conf Skip k)
      | If (e, s1, s2) ->
         eval conf k (schedule_list [e; Control (fun (st, i, o, e::vs) -> (if Value.to_int e <> 0 then s1 else s2), (st, i, o, vs))])
      | While (e, s) ->
         eval conf k (schedule_list [e; Control (fun (st, i, o, e::vs) -> (if Value.to_int e <> 0 then seq s expr else Skip), (st, i, o, vs))])
      | Repeat (s, e) ->
         eval conf (seq (While (Binop ("==", e, Const 0), s)) k) s
      | Return e -> (match e with None -> (st, i, o, []) | Some e -> eval (st, i, o, []) Skip e)
      | Case (e, bs, _, _)->
         let rec branch ((st, i, o, v::vs) as conf) = function
         | [] -> failwith (Printf.sprintf "Pattern matching failed: no branch is selected while matching %s\n" (show(Value.t) (fun _ -> "<expr>") (fun _ -> "<state>") v))
         | (patt, body)::tl ->
             let rec match_patt patt v st =
               let update x v = function
               | None   -> None
               | Some s -> Some (State.bind x v s)
               in
               match patt, v with
               | Pattern.Named (x, p), v                                                                   -> update x v (match_patt p v st )
               | Pattern.Wildcard    , _                                                                   -> st
               | Pattern.Sexp (t, ps), Value.Sexp (t', vs) when t = t' && List.length ps = Array.length vs -> match_list ps (Array.to_list vs) st
               | Pattern.Array ps    , Value.Array vs when List.length ps = Array.length vs                -> match_list ps (Array.to_list vs) st
               | Pattern.Const n     , Value.Int n'    when n = n'                                         -> st
               | Pattern.String s    , Value.String s' when s = Bytes.to_string s'                         -> st
               | Pattern.Boxed       , Value.String _
               | Pattern.Boxed       , Value.Array  _
               | Pattern.UnBoxed     , Value.Int    _
               | Pattern.Boxed       , Value.Sexp  (_, _)
               | Pattern.StringTag   , Value.String _
               | Pattern.ArrayTag    , Value.Array  _
               | Pattern.ClosureTag  , Value.Closure _
               | Pattern.SexpTag     , Value.Sexp  (_, _)                                                  -> st
               | _                                                                                         -> None
             and match_list ps vs s =
               match ps, vs with
               | [], []       -> s
               | p::ps, v::vs -> match_list ps vs (match_patt p v s)
               | _            -> None
             in
             match match_patt patt v (Some State.undefined) with
             | None     -> branch conf tl
             | Some st' -> eval (State.push st st' (List.map (fun x -> x, Unmut) @@ Pattern.vars patt), i, o, vs) k (Seq (body, Leave))
         in
         eval conf Skip (schedule_list [e; Intrinsic (fun conf -> branch conf bs)])

  (* Expression parser. You can use the following terminals:
       LIDENT  --- a non-empty identifier a-z[a-zA-Z0-9_]* as a string
       UIDENT  --- a non-empty identifier A-Z[a-zA-Z0-9_]* as a string
       DECIMAL --- a decimal constant [0-9]+ as a string
  *)

  (* places ignore if expression should be void *)
  let ignore atr expr = match atr with Void -> Ignore expr | _ -> expr

  (* places dummy value if required *)
  let materialize atr expr =
    match atr with
    | Weak -> Seq (expr, Const 0)
    | _    -> expr

  (* semantics for infixes created in runtime *)
  let sem s = (fun x atr y -> ignore atr (Call (Var s, [x; y]))), (fun _ -> Val, Val)

  let sem_init s = fun x atr y ->
    let p x y =
      match s with
      | ":"  -> Sexp   ("cons", [x; y])
      | ":=" -> Assign (x, y)
      | _    -> Binop  (s, x, y)
    in
    match x with
      Ignore x -> Ignore (p x y)
    | _        -> ignore atr (p x y)

    (* ======= *)

    let left  f c x a y = f (c x) a y
    let right f c x a y = c (f x a y)

    let expr f ops opnd atr =
      let ops =
        Array.map
          (fun (assoc, (atrs, list)) ->
            let g = match assoc with `Lefta | `Nona -> left | `Righta -> right in
            assoc = `Nona, (atrs, altl (List.map (fun (oper, sema) -> ostap (!(oper) {g sema})) list))
          )
          ops
      in
      let atrr i atr = snd (fst (snd ops.(i)) atr) in
      let atrl i atr = fst (fst (snd ops.(i)) atr) in
      let n      = Array.length ops  in
      let op   i = snd (snd ops.(i)) in
      let nona i = fst ops.(i)      in
      let id   x = x                in
      let ostap (
        inner[l][c][atr]: f[ostap (
          {n = l                } => x:opnd[atr] {c x}
        | {n > l && not (nona l)} => (-x:inner[l+1][id][atrl l atr] -o:op[l] y:inner[l][o c x atr][atrr l atr] |
                                       x:inner[l+1][id][atr] {c x})
        | {n > l && nona l} => (x:inner[l+1][id][atrl l atr] o:op[l] y:inner[l+1][id][atrr l atr] {c (o id x atr y)} |
                                x:inner[l+1][id][atr] {c x})
          )]
      )
      in
      ostap (inner[0][id][atr])

    let atr' = atr
    let not_a_reference s = new Reason.t (Msg.make "not a reference" [||] (Msg.Locator.Point s#coord))

    (* UGLY! *)
    let predefined_op : (Obj.t -> Obj.t -> Obj.t) ref = Pervasives.ref (fun _ _ -> invalid_arg "must not happen")

    let defCell = Pervasives.ref 0

    (* ======= *)
    let makeParsers env =
    let makeParser, makeBasicParser, makeScopeParser =
      let def s   = let Some def = Obj.magic !defCell in def s in
      let ostap (
      parse[infix][atr]: h:basic[infix][Void] -";" t:parse[infix][atr] {Seq (h, t)} | basic[infix][atr];
      scope[infix][atr]: <(d, infix')> : def[infix] expr:parse[infix'][atr] {Scope (d, expr)} | {isVoid atr} => <(d, infix')> : def[infix] => {d <> []} => {Scope (d, materialize atr Skip)};
      basic[infix][atr]: !(expr (fun x -> x) (Array.map (fun (a, (atr, l)) -> a, (atr, List.map (fun (s, _, f) -> ostap (- $(s)), f) l)) infix) (primary infix) atr);
      primary[infix][atr]:
          s:(s:"-"? {match s with None -> fun x -> x | _ -> fun x -> Binop ("-", Const 0, x)})
          b:base[infix][Val] is:(  "." f:LIDENT args:(-"(" !(Util.list)[parse infix Val] -")")? {`Post (f, args)}
                                      | "." %"length"                                           {`Len}
                                      | "." %"string"                                           {`Str}
                                      | "[" i:parse[infix][Val] "]"                             {`Elem i}
                                      | "(" args:!(Util.list0)[parse infix Val] ")"             {`Call args}
          )+
        => {match (List.hd (List.rev is)), atr with
            | `Elem i, Reff -> true
            |  _,      Reff -> false
            |  _,      _    -> true} =>
        {
          let is =
            let rec fix_is = function
            | [ ]                                                 -> []
            | [x]                                                 -> [x]
            | `Post (f, None) :: `Call args :: tl when args != [] -> `Post (f, Some args) :: fix_is tl
            | x :: tl                                             -> x :: fix_is tl
            in
            fix_is is
          in
          let lastElem = List.hd (List.rev is) in
          let is = List.rev (List.tl (List.rev is)) in
          let b =
            List.fold_left
              (fun b ->
                function
                | `Elem i         -> Elem (b, i)
                | `Len            -> Length b
                | `Str            -> StringVal b
                | `Post (f, args) -> Call (Var f, b :: match args with None -> [] | Some args -> args)
                | `Call args      -> (match b with Sexp _ -> invalid_arg "retry!" | _ -> Call (b, args))
              )
              b
              is
          in
          let res = match lastElem, atr with
                    | `Elem i        , Reff -> ElemRef (b, i)
                    | `Elem i        , _    -> Elem (b, i)
                    | `Len           , _    -> Length b
                    | `Str           , _    -> StringVal b
                    | `Post (f, args), _    -> Call (Var f, b :: match args with None -> [] | Some args -> args)
                    | `Call args     , _    -> (match b with Sexp _ -> invalid_arg "retry!"  | _ -> Call (b, args))
          in
          ignore atr (s res)
        }
      | base[infix][atr];
      base[infix][atr]:
        l:$ n:DECIMAL                              => {notRef atr} :: (not_a_reference l) => {ignore atr (Const n)}
      | l:$ s:STRING                               => {notRef atr} :: (not_a_reference l) => {ignore atr (String s)}
      | l:$ c:CHAR                                 => {notRef atr} :: (not_a_reference l) => {ignore atr (Const  (Char.code c))}

      | l:$ c:(%"true" {Const 1} | %"false" {Const 0}) => {notRef atr} :: (not_a_reference l) => {ignore atr c}

      | l:$ %"infix" s:INFIX => {notRef atr} :: (not_a_reference l) => {
          if ((* UGLY! *) Obj.magic !predefined_op) infix s
          then (
            if s = ":="
            then report_error ~loc:(Some l#coord) (Printf.sprintf "can not capture predefined operator \":=\"")
            else
              let name = sys_infix_name s in Loc.attach name l#coord; ignore atr (Var name)
          )
          else (
            let name = infix_name s in Loc.attach name l#coord; ignore atr (Var name)
          )
      }
      | l:$ %"fun" "(" args:!(Util.list0)[Pattern.parse] ")"
           "{" body:scope[infix][Weak] "}"=> {notRef atr} :: (not_a_reference l) => {
          let args, body =
            List.fold_right
              (fun arg (args, body) ->
                 match arg with
                 | Pattern.Named (name, Pattern.Wildcard) -> name :: args, body
                 | Pattern.Wildcard -> env#get_tmp :: args, body
                 | p ->
                    let arg = env#get_tmp in
                    arg :: args, Case (Var arg, [p, body], l#coord, Weak)
              )
              args
              ([], body)
          in
          ignore atr (Lambda (args, body))
      }

      | l:$ "[" es:!(Util.list0)[parse infix Val] "]" => {notRef atr} :: (not_a_reference l) => {ignore atr (Array es)}
      | -"{" scope[infix][atr] -"}"
      | l:$ "{" es:!(Util.list0)[parse infix Val] "}" => {notRef atr} :: (not_a_reference l) => {ignore atr (match es with
                                                                                      | [] -> Const 0
                                                                                      | _  -> List.fold_right (fun x acc -> Sexp ("cons", [x; acc])) es (Const 0))
                                                                         }
      | l:$ t:UIDENT args:(-"(" !(Util.list)[parse infix Val] -")")? => {notRef atr} :: (not_a_reference l) => {ignore atr (Sexp (t, match args with
                                                                                                              | None -> []
                                                                                                              | Some args -> args))
                                                                                        }
      | l:$ x:LIDENT {Loc.attach x l#coord; if notRef atr then ignore atr (Var x) else Ref x}

      | {isVoid atr} => %"skip" {materialize atr Skip}

      | %"if" e:parse[infix][Val] %"then" the:scope[infix][atr]
        elif:(%"elif" parse[infix][Val] %"then" scope[infix][atr])*
        els:("else" s:scope[infix][atr] {Some s} | {isVoid atr} => empty {None}) %"fi"
          {If (e, the, List.fold_right (fun (e, t) elif -> If (e, t, elif)) elif (match els with Some e -> e | _ -> materialize atr Skip))}
      | %"while" e:parse[infix][Val] %"do" s:scope[infix][Void]
                                            => {isVoid atr} => %"od" {materialize atr (While (e, s))}

      | %"for" i:scope[infix][Void] ","
               c:parse[infix][Val]             ","
               s:parse[infix][Void] %"do" b:scope[infix][Void] => {isVoid atr} => %"od"
               {materialize atr
                  (match i with
                  | Scope (defs, i) -> Scope (defs, Seq (i, While (c, Seq (b, s))))
                  | _               -> Seq (i, While (c, Seq (b, s))))
               }

      | %"repeat" s:scope[infix][Void] %"until" e:basic[infix][Val] => {isVoid atr} => {
          materialize atr @@
            match s with
            | Scope (defs, s) ->
               let defs, s =
                 List.fold_right (fun (name, def) (defs, s) ->
                     match def with
                     | (`Local, `Variable (Some expr)) ->
                        (name, (`Local, `Variable None)) :: defs, Seq (Ignore (Assign (Ref name, expr)), s)
                     | def -> (name, def) :: defs, s)
                   defs
                   ([], s)
               in
               Scope (defs, Repeat (s, e))
            | _  -> Repeat (s, e)
      }
      | %"return" e:basic[infix][Val]? => {isVoid atr} => {Return e}
      | %"case" l:$ e:parse[infix][Val] %"of" bs:!(Util.listBy)[ostap ("|")][ostap (!(Pattern.parse) -"->" scope[infix][atr])] %"esac"{Case (e, bs, l#coord, atr)}
      | l:$ %"lazy" e:basic[infix][Val] => {notRef atr} :: (not_a_reference l) => {env#add_import "Lazy"; ignore atr (Call (Var "makeLazy", [Lambda ([], e)]))}
      | l:$ %"eta"  e:basic[infix][Val] => {notRef atr} :: (not_a_reference l) => {let name = env#get_tmp in ignore atr (Lambda ([name], Call (e, [Var name])))}
      | l:$ %"syntax" "(" e:syntax[infix] ")" => {notRef atr} :: (not_a_reference l) => {env#add_import "Ostap"; ignore atr e}
      | -"(" parse[infix][atr] -")";
      syntax[infix]: ss:!(Util.listBy)[ostap ("|")][syntaxSeq infix] {
        List.fold_right (fun s -> function
                                  | Var "" -> s
                                  | acc    -> Call (Var "alt", [s; acc])
                        ) ss (Var "")
      };
      syntaxSeq[infix]: ss:syntaxBinding[infix]+ sema:(-"{" scope[infix][Val] -"}")? {
        let sema, ss =
          match sema with
          | Some s -> s, ss
          | None   ->
             let arr, ss =
               List.fold_left (fun (arr, ss) ((loc, omit, p, s) as elem) ->
                                 match omit with
                                 | None   -> (match p with
                                              | None                           -> let tmp = env#get_tmp in
                                                                                  ((Var tmp) :: arr, (loc, omit, Some (Pattern.Named (tmp, Pattern.Wildcard)), s) :: ss)
                                              | Some (Pattern.Named (name, _)) -> ((Var name) :: arr, elem :: ss)
                                              | Some p                         -> let tmp = env#get_tmp in
                                                                                  ((Var tmp) :: arr, (loc, omit, Some (Pattern.Named (tmp, p)), s) :: ss)
                                             )
                                 | Some _ -> (arr, elem :: ss)
                 ) ([], []) ss
             in
             (match arr with [a] -> a | _ -> Array (List.rev arr)), List.rev ss
        in
        List.fold_right (fun (loc, _, p, s) ->
                           let make_right =
                             match p with
                             | None                                          -> (fun body -> Lambda ([env#get_tmp], body))
                             | Some (Pattern.Named (name, Pattern.Wildcard)) -> (fun body -> Lambda ([name], body))
                             | Some p                                        -> (fun body ->
                                                                                   let arg = env#get_tmp in
                                                                                   Lambda ([arg], Case (Var arg, [p, body], loc#coord, Val))
                                                                                )
                           in
                           function
                           | Var "" -> Call (Var (infix_name "@"), [s; make_right sema])
                           | acc    -> Call (Var "seq", [s; make_right acc])
                        ) ss (Var "")
      };
      syntaxBinding[infix]: l:$ omit:"-"? p:(!(Pattern.parse) -"=")? s:syntaxPostfix[infix];
      syntaxPostfix[infix]: s:syntaxPrimary[infix] p:("*" {`Rep0} | "+" {`Rep} | "?" {`Opt})? {
        match p with
        | None       -> s
        | Some `Opt  -> Call (Var "opt" , [s])
        | Some `Rep  -> Call (Var "rep" , [s])
        | Some `Rep0 -> Call (Var "rep0", [s])
      };
      syntaxPrimary[infix]: l:$ p:LIDENT args:(-"[" !(Util.list0)[parse infix Val] -"]")* {
        Loc.attach p l#coord;
        List.fold_left (fun acc args -> Call (acc, args)) (Var p) args
      }
      | -"(" syntax[infix] -")"
      | -"$(" parse[infix][Val] -")"
    ) in (fun def -> defCell := Obj.magic !def; parse),
         (fun def -> defCell := Obj.magic !def; basic),
         (fun def -> defCell := Obj.magic !def; scope)
    in
    makeParser, makeBasicParser, makeScopeParser

    (* Workaround until Ostap starts to memoize properly *)
    ostap (
      constexpr:
        n:DECIMAL                                          {Const n}
      | s:STRING                                           {String s}
      | c:CHAR                                             {Const (Char.code c)}
      | %"true"                                            {Const 1}
      | %"false"                                           {Const 0}
      | "[" es:!(Util.list0)[constexpr] "]"                {Array es}
      | "{" es:!(Util.list0)[constexpr] "}"                {match es with [] -> Const 0 | _  -> List.fold_right (fun x acc -> Sexp ("cons", [x; acc])) es (Const 0)}
      | t:UIDENT args:(-"(" !(Util.list)[constexpr] -")")? {Sexp (t, match args with None -> [] | Some args -> args)}
      | l:$ x:LIDENT                                       {Loc.attach x l#coord; Var x}
      | -"(" constexpr -")"
    )
    (* end of the workaround *)

  end

(* Infix helpers *)
module Infix =
  struct

    @type kind     = Predefined | Public | Local with show
    @type ass      = [`Lefta | `Righta | `Nona] with show
    @type loc      = [`Before of string | `After of string | `At of string] with show
    @type export   = (ass * string * loc) list with show
    @type showable = (ass * string * kind) list array with show

    type t = ([`Lefta | `Righta | `Nona] * ((Expr.atr -> (Expr.atr * Expr.atr)) * ((string * kind * (Expr.t -> Expr.atr -> Expr.t -> Expr.t)) list))) array

    let show_infix (infix : t) =
      show(showable) @@ Array.map (fun (ass, (_, l)) -> List.map (fun (str, kind, _) -> ass, str, kind) l) infix

    let extract_exports infix =
      let ass_string = function `Lefta -> "L" | `Righta -> "R" | _ -> "I" in
      let exported =
        Array.map
          (fun (ass, (_, ops)) ->
            (ass, List.rev @@ List.map (fun (s, kind, _) -> s, kind) @@ List.filter (function (_, Public, _) | (_, Predefined, _) -> true | _ -> false) ops)
          )
          infix
      in
      let _, exports =
        Array.fold_left
          (fun (loc, acc) (ass, list) ->
            let rec inner (loc, acc) = function
              | [] -> (loc, acc)
              | (s, kind) :: tl ->
                 let loc' = match tl with [] -> `After s | _ -> `At s in
                 (fun again ->
                    match kind with
                    | Public -> again (loc', (ass, s, loc) :: acc)
                    | _      -> again (loc', acc)
                 )
                 (match tl with [] -> fun acc -> acc | _ -> fun acc -> inner acc tl)
            in
            inner (loc, acc) list
          )
          (`Before ":=", [])
          exported
      in List.rev exports

    let is_predefined op =
      List.exists (fun x -> op = x) [":"; "!!"; "&&"; "=="; "!="; "<="; "<"; ">="; ">"; "+"; "-"; "*" ; "/"; "%"; ":="]

    (*
    List.iter (fun op ->
        Printf.eprintf "F,%s\n" (sys_infix_name op);
        (*
        Printf.eprintf "// Functional synonym for built-in operator \"%s\";\n" op;
        Printf.eprintf "int L%s (void *p, void *q) {\n" (sys_infix_name op);
        Printf.eprintf "  ASSERT_UNBOXED(\"captured %s:1\", p);\n" op;
        Printf.eprintf "  ASSERT_UNBOXED(\"captured %s:2\", q);\n\n" op;
        Printf.eprintf "  return BOX(UNBOX(p) %s UNBOX(q));\n" op;
        Printf.eprintf "}\n\n"        *)
      ) [":"; "!!"; "&&"; "=="; "!="; "<="; "<"; ">="; ">"; "+"; "-"; "*" ; "/"; "%"]
     *)

    let default : t =
      Array.map (fun (a, s) ->
        a,
        ((fun _ -> (if (List.hd s) = ":=" then Expr.Reff else Expr.Val), Expr.Val),
        List.map (fun s -> s, Predefined, Expr.sem_init s) s)
      )
      [|
        `Righta, [":="];
        `Righta, [":"];
	`Lefta , ["!!"];
	`Lefta , ["&&"];
	`Nona  , ["=="; "!="; "<="; "<"; ">="; ">"];
	`Lefta , ["+" ; "-"];
	`Lefta , ["*" ; "/"; "%"];
      |]

    exception Break of [`Ok of t | `Fail of string]

    let find_op infix op cb ce =
      try
        Array.iteri (fun i (_, (_, l)) -> if List.exists (fun (s, _, _) -> s = op) l then raise (Break (cb i))) infix;
        ce ()
      with Break x -> x

    let predefined_op infix op =
      Array.exists
        (fun (_, (_, l)) ->
           List.exists (fun (s, p, _) -> s = op && p = Predefined) l
        )
        infix;;

    (* UGLY!!! *)
    Expr.predefined_op := (Obj.magic) predefined_op;;

    let no_op op coord = `Fail (Printf.sprintf "infix \"%s\" not found in the scope" op)

    let kind_of = function true -> Public | _ -> Local

    let at coord op newp public (sem, _) (infix : t) =
      find_op infix op
        (fun i ->
          `Ok (Array.init (Array.length infix)
                 (fun j ->
                   if j = i
                   then let (a, (atr, l)) = infix.(i) in (a, ( (*atr*) (fun _ -> Expr.Val, Expr.Val), ((newp, kind_of public, sem) :: (List.filter (fun (op', _, _) -> op' <> newp) l))))
                   else infix.(j)
            ))
        )
        (fun _ -> no_op op coord)

    let before coord op newp ass public (sem, atr) (infix : t) =
      find_op infix op
        (fun i ->
          `Ok (Array.init (1 + Array.length infix)
                 (fun j ->
                   if j < i
                   then infix.(j)
                   else if j = i then (ass, (atr, [newp, kind_of public, sem]))
                   else infix.(j-1)
                 ))
        )
        (fun _ -> no_op op coord)

    let after coord op newp ass public (sem, atr) (infix : t) =
      find_op infix op
        (fun i ->
          `Ok (Array.init (1 + Array.length infix)
                 (fun j ->
                   if j <= i
                   then infix.(j)
                   else if j = i+1 then (ass, (atr, [newp, kind_of public, sem]))
                   else infix.(j-1)
                 ))
        )
        (fun _ -> no_op op coord)

  end

(* Function and procedure definitions *)
module Definition =
  struct

    (* The type for a definition: either a function/infix, or a local variable *)
    type t = string * [`Fun of string list * Expr.t | `Variable of Expr.t option]

    let unopt_mod = function None -> `Local | Some m -> m

    ostap (
      (* Workaround until Ostap starts to memoize properly *)
      const_var: l:$ name:LIDENT "=" value:!(Expr.constexpr) {
        Loc.attach name l#coord;
        name, (`Public, `Variable (Some value))
       };
      constdef: %"public" d:!(Util.list (const_var)) ";" {d}
      (* end of the workaround *)
    )

    let makeParser env exprBasic exprScope =
    let ostap (
      arg : l:$ x:LIDENT {Loc.attach x l#coord; x};
      position[pub][ass][coord][newp]:
        %"at" s:INFIX {match ass with
                       | `Nona -> Infix.at coord s newp pub
                       | _     -> report_error ~loc:(Some coord) (Printf.sprintf "associativity for infix \"%s\" can not be specified (it is inherited from that for \"%s\")" newp s)
           }
        | f:(%"before" {Infix.before} | %"after" {Infix.after}) s:INFIX {f coord s newp ass pub};
      head[infix]:
        m:(%"external" {`Extern} | %"public" e:(%"external")? {match e with None -> `Public | _ -> `PublicExtern})? %"fun" l:$ name:LIDENT {Loc.attach name l#coord; unopt_mod m, name, name, infix, false}
    |   m:(%"public" {`Public})? ass:(%"infix" {`Nona} | %"infixl" {`Lefta} | %"infixr" {`Righta})
        l:$ op:(s:INFIX {s})
        md:position[match m with Some _ -> true | _ -> false][ass][l#coord][op] {
          if m <> None && Infix.is_predefined op then report_error ~loc:(Some l#coord) (Printf.sprintf "redefinition of standard infix operator \"%s\" can not be exported" op);
          let name = infix_name op in
          Loc.attach name l#coord;
          match md (Expr.sem name) infix with
          | `Ok infix' -> unopt_mod m, op, name, infix', true
          | `Fail msg  -> report_error ~loc:(Some l#coord) msg
      };
      local_var[m][infix]: l:$ name:LIDENT value:(-"=" exprBasic[infix][Expr.Val])? {
        Loc.attach name l#coord;
        match m, value with
        | `Extern, Some _ -> report_error ~loc:(Some l#coord) (Printf.sprintf "initial value for an external variable \"%s\" can not be specified" name)
        | _               -> name, (m,`Variable value)
      };

      parse[infix]:
        m:(%"local" {`Local} | %"public" e:(%"external")? {match e with None -> `Public | Some _ -> `PublicExtern} | %"external" {`Extern})
          locs:!(Util.list (local_var m infix)) next:";" {locs, infix}
    | - <(m, orig_name, name, infix', flag)> : head[infix] -"(" -args:!(Util.list0)[Pattern.parse] -")"
          (l:$ "{" body:exprScope[infix'][Expr.Weak] "}" {
            if flag && List.length args != 2 then report_error ~loc:(Some l#coord) "infix operator should accept two arguments";
            match m with
            | `Extern -> report_error ~loc:(Some l#coord) (Printf.sprintf "a body for external function \"%s\" can not be specified" (Subst.subst orig_name))
            | _       ->
               let args, body =
                 List.fold_right
                   (fun arg (args, body) ->
                     match arg with
                     | Pattern.Named (name, Pattern.Wildcard) -> name :: args, body
                     | Pattern.Wildcard -> env#get_tmp :: args, body
                     | p ->
                        let arg = env#get_tmp in
                        arg :: args, Expr.Case (Expr.Var arg, [p, body], l#coord, Expr.Weak)
                   )
                   args
                   ([], body)
               in
               [(name, (m, `Fun (args, body)))], infix'
         } |
         l:$ ";" {
            match m with
            | `Extern -> [(name, (m, `Fun ((List.map (fun _ -> env#get_tmp) args), Expr.Skip)))], infix'
            | _       -> report_error ~loc:(Some l#coord) (Printf.sprintf "missing body for the function/infix \"%s\"" orig_name)
         })
    ) in parse

  end

module Interface =
  struct

    (* Generates an interface file. *)
    let gen ((imps, ifxs), p) =
      let buf = Buffer.create 256 in
      let append str = Buffer.add_string buf str in
      List.iter (fun i -> append "I,"; append i; append ";\n") imps;
      (match p with
       | Expr.Scope (decls, _) ->
          List.iter
            (function
             | (name, (`Public, item)) | (name, (`PublicExtern, item))  ->
                (match item with
                 | `Fun _      -> append "F,"; append name; append ";\n"
                 | `Variable _ -> append "V,"; append name; append ";\n"
                )
             | _ -> ()
            )
            decls;
       | _ -> ());
      List.iter
        (function (ass, op, loc) ->
           let append_op op = append "\""; append op; append "\"" in
           append (match ass with `Lefta -> "L," | `Righta -> "R," | _ -> "N,");
           append_op op;
           append ",";
           (match loc with `At op -> append "T,"; append_op op | `After op -> append "A,"; append_op op | `Before op -> append "B,"; append_op op);
           append ";\n"
        ) ifxs;
      Buffer.contents buf

    (* Read an interface file *)
    let read fname =
      let ostap (
              funspec: "F" "," i:IDENT ";" {`Fun i};
              varspec: "V" "," i:IDENT ";" {`Variable i};
              import : "I" "," i:IDENT ";" {`Import i};
              infix  : a:ass "," op:STRING "," l:loc ";" {`Infix (a, op, l)};
              ass    : "L" {`Lefta} | "R" {`Righta} | "N" {`Nona};
              loc    : m:mode "," op:STRING {m op};
              mode   : "T" {fun x -> `At x} | "A" {fun x -> `After x} | "B" {fun x -> `Before x};
              interface: (funspec | varspec | import | infix)*
            )
      in
      try
        let s = Util.read fname in
        (match Util.parse (object
                             inherit Matcher.t s
                             inherit Util.Lexers.ident [] s
                             inherit Util.Lexers.string s
                             inherit Util.Lexers.skip  [Matcher.Skip.whitespaces " \t\n"] s
                           end)
                          (ostap (interface -EOF))
         with
         | `Ok intfs -> Some intfs
         | `Fail er  -> report_error (Printf.sprintf "malformed interface file \"%s\": %s" fname er)
        )
      with Sys_error _ -> None

    let find import paths =
      (*Printf.printf "Paths to search import in: %s" (show(list) (show(string)) paths); *)
      let rec inner = function
      | [] -> None
      | p::paths ->
         (match read (Filename.concat p (import ^ ".i")) with
          | None   -> inner paths
          | Some i -> Some (p, i)
         )
      in
      match inner paths with
      | Some (path, intfs) -> path, intfs
      | None               -> report_error (Printf.sprintf "could not find an interface file for import \"%s\"" import)

  end

(* The top-level definitions *)

(* Top-level evaluator

     eval : t -> int list -> int list

   Takes a program and its input stream, and returns the output stream
*)
let eval (_, expr) i =
  let _, _, o, _ = Expr.eval (State.empty, i, [], []) Skip expr in
  o

(* Top-level parser *)

ostap (
  imports[cmd]: l:$ is:(%"import" !(Util.list (ostap (UIDENT))) -";")* {
  let is    = "Std" :: List.flatten is in
  let infix =
    List.fold_left
      (fun infix import ->
        List.fold_left
          (fun infix item ->
             let insert name infix md =
               let name = infix_name name in
               match md (Expr.sem name) infix with
               | `Ok infix' -> infix'
               | `Fail msg  -> report_error msg
             in
             match item with
             | `Infix (_  , op, `At     op') -> insert op infix (Infix.at l#coord op' op false)
             | `Infix (ass, op, `Before op') -> insert op infix (Infix.before l#coord op' op ass false)
             | `Infix (ass, op, `After  op') -> insert op infix (Infix.after l#coord op' op ass false)
             | _                             -> infix
          )
          infix
          (snd (Interface.find import cmd#get_include_paths))
      )
      Infix.default
      is
  in
  is, infix
};

(* Workaround until Ostap starts to memoize properly *)
    constparse[cmd]: <(is, infix)> : imports[cmd] d:!(Definition.constdef) {(is, []), Expr.Scope (d, Expr.materialize Expr.Weak Expr.Skip)}
(* end of the workaround *)
)

let parse cmd =
  let env =
    object
      val imports   = Pervasives.ref ([] : string list)
      val tmp_index = Pervasives.ref 0

      method add_import imp = imports := imp :: !imports
      method get_tmp        = let index = !tmp_index in incr tmp_index; Printf.sprintf "__tmp%d" index
      method get_imports    = !imports
    end
  in

  let makeDefinitions env exprBasic exprScope =
    let def = Definition.makeParser env exprBasic exprScope in
    let ostap (
      definitions[infix]:
         <(def, infix')> : def[infix] <(defs, infix'')> : definitions[infix'] {
           def @ defs, infix''
         }
      | empty {[], infix}
    )
    in
    definitions
  in

  let definitions = Pervasives.ref None in

  let (makeParser, makeBasicParser, makeScopeParser) = Expr.makeParsers env in

  let expr        s = makeParser      definitions s in
  let exprBasic   s = makeBasicParser definitions s in
  let exprScope   s = makeScopeParser definitions s in

  definitions := Some (makeDefinitions env exprBasic exprScope);

  let Some definitions = !definitions in

  let ostap (
      parse[cmd]:
        <(is, infix)> : imports[cmd]
        <(d, infix')> : definitions[infix]
        expr:expr[infix'][Expr.Weak]? {
            (env#get_imports @ is, Infix.extract_exports infix'), Expr.Scope (d, match expr with None -> Expr.materialize Expr.Weak Expr.Skip | Some e -> e)
          }
        )
  in
  parse cmd


let run_parser cmd =
  let s   = Util.read cmd#get_infile in
  let kws = [
    "skip";
    "if"; "then"; "else"; "elif"; "fi";
    "while"; "do"; "od";
    "repeat"; "until";
    "for";
    "fun"; "local"; "public"; "external"; "return"; "import";
    "length";
    "string";
    "case"; "of"; "esac"; "when";
    "boxed"; "unboxed"; "string"; "sexp"; "array";
    "infix"; "infixl"; "infixr"; "at"; "before"; "after";
    "true"; "false"; "lazy"; "eta"; "syntax"]
  in
  Util.parse
    (object
       inherit Matcher.t s
       inherit Util.Lexers.decimal s
       inherit Util.Lexers.string s
       inherit Util.Lexers.char   s
       inherit Util.Lexers.infix  s
       inherit Util.Lexers.lident kws s
       inherit Util.Lexers.uident kws s
       inherit Util.Lexers.skip [
        Matcher.Skip.whitespaces " \t\n\r";
        Matcher.Skip.lineComment "--";
        Matcher.Skip.nestedComment "(*" "*)"
       ] s
     end
    )
    (if cmd#is_workaround then ostap (p:!(constparse cmd) -EOF)  else ostap (p:!(parse cmd) -EOF))<|MERGE_RESOLUTION|>--- conflicted
+++ resolved
@@ -54,13 +54,9 @@
   end
 
 let report_error ?(loc=None) str =
-<<<<<<< HEAD
   raise (Semantic_error (str ^ match loc with None -> "" | Some (l, c) -> Printf.sprintf " at (%d, %d)" l c));;
   
-@type k = Unmut | Mut | FVal with show, html
-=======
-  raise (Semantic_error (str ^ match loc with None -> "" | Some (l, c) -> Printf.sprintf " at (%d, %d)" l c))
->>>>>>> af0c21a0
+@type k = Unmut | Mut | FVal with show, html, foldl
 
 (* Values *)
 module Value =
@@ -155,14 +151,9 @@
 
     let list        = ["read"; "write"; ".elem"; ".length"; ".array"; ".stringval"]
     let bindings () = List.map (fun name -> name, Value.Builtin name) list
-<<<<<<< HEAD
     let names       = List.map (fun name -> name, FVal) list
-                 
-=======
-    let names       = List.map (fun name -> name, false) list
-
->>>>>>> af0c21a0
-    let eval (st, i, o, vs) args = function
+
+let eval (st, i, o, vs) args = function
     | "read"     -> (match i with z::i' -> (st, i', o, (Value.of_int z)::vs) | _ -> failwith "Unexpected end of input")
     | "write"    -> (st, i, o @ [Value.to_int @@ List.hd args], Value.Empty :: vs)
     | ".elem"    -> let [b; j] = args in
@@ -186,15 +177,9 @@
     (* State: global state, local state, scope variables *)
     @type 'a t =
     | I
-<<<<<<< HEAD
     | G of (string * k) list * (string, 'a) arrow
     | L of (string * k) list * (string, 'a) arrow * 'a t
-    with show, html
-=======
-    | G of (string * bool) list * (string, 'a) arrow
-    | L of (string * bool) list * (string, 'a) arrow * 'a t
     with show, html, foldl
->>>>>>> af0c21a0
 
     (* Get the depth level of a state *)
     let rec level = function
@@ -231,13 +216,8 @@
     let in_scope x s = List.exists (fun (y, _) -> y = x) s
 
     (* Scope operation: checks if a name designates variable *)
-<<<<<<< HEAD
     let is_var x s = try Mut = List.assoc x s with Not_found -> false
-                    
-=======
-    let is_var x s = try List.assoc x s with Not_found -> false
-
->>>>>>> af0c21a0
+
     (* Update: non-destructively "modifies" the state s by binding the variable x
        to value v and returns the new state w.r.t. a scope
     *)
